--- conflicted
+++ resolved
@@ -3,116 +3,7 @@
 
 <!-- END MUNGE: UNVERSIONED_WARNING -->
 
-<<<<<<< HEAD
-# Using Salt to configure Kubernetes
-
-The Kubernetes cluster can be configured using Salt.
-
-The Salt scripts are shared across multiple hosting providers, so it's important to understand some background information prior to making a modification to ensure your changes do not break hosting Kubernetes across multiple environments.  Depending on where you host your Kubernetes cluster, you may be using different operating systems and different networking configurations.  As a result, it's important to understand some background information before making Salt changes in order to minimize introducing failures for other hosting providers.
-
-## Salt cluster setup
-
-The **salt-master** service runs on the kubernetes-master [(except on the default GCE setup)](#standalone-salt-configuration-on-gce).
-
-The **salt-minion** service runs on the kubernetes-master and each kubernetes-node in the cluster.
-
-Each salt-minion service is configured to interact with the **salt-master** service hosted on the kubernetes-master via the **master.conf** file [(except on GCE)](#standalone-salt-configuration-on-gce).
-
-```console
-[root@kubernetes-master] $ cat /etc/salt/minion.d/master.conf
-master: kubernetes-master
-```
-
-The salt-master is contacted by each salt-minion and depending upon the machine information presented, the salt-master will provision the machine as either a kubernetes-master or kubernetes-node with all the required capabilities needed to run Kubernetes.
-
-If you are running the Vagrant based environment, the **salt-api** service is running on the kubernetes-master.  It is configured to enable the vagrant user to introspect the salt cluster in order to find out about machines in the Vagrant environment via a REST API.
-
-## Standalone Salt Configuration on GCE
-
-On GCE, the master and nodes are all configured as [standalone minions](http://docs.saltstack.com/en/latest/topics/tutorials/standalone_minion.html). The configuration for each VM is derived from the VM's [instance metadata](https://cloud.google.com/compute/docs/metadata) and then stored in Salt grains (`/etc/salt/minion.d/grains.conf`) and pillars (`/srv/salt-overlay/pillar/cluster-params.sls`) that local Salt uses to enforce state.
-
-All remaining sections that refer to master/minion setups should be ignored for GCE. One fallout of the GCE setup is that the Salt mine doesn't exist - there is no sharing of configuration amongst nodes.
-
-## Salt security
-
-*(Not applicable on default GCE setup.)*
-
-Security is not enabled on the salt-master, and the salt-master is configured to auto-accept incoming requests from minions.  It is not recommended to use this security configuration in production environments without deeper study.  (In some environments this isn't as bad as it might sound if the salt master port isn't externally accessible and you trust everyone on your network.)
-
-```console
-[root@kubernetes-master] $ cat /etc/salt/master.d/auto-accept.conf
-open_mode: True
-auto_accept: True
-```
-
-## Salt minion configuration
-
-Each minion in the salt cluster has an associated configuration that instructs the salt-master how to provision the required resources on the machine.
-
-An example file is presented below using the Vagrant based environment.
-
-```console
-[root@kubernetes-master] $ cat /etc/salt/minion.d/grains.conf
-grains:
-  etcd_servers: $MASTER_IP
-  cloud: vagrant
-  roles:
-    - kubernetes-master
-```
-
-Each hosting environment has a slightly different grains.conf file that is used to build conditional logic where required in the Salt files.
-
-The following enumerates the set of defined key/value pairs that are supported today.  If you add new ones, please make sure to update this list.
-
-Key | Value
-------------- | -------------
-`api_servers` | (Optional) The IP address / host name where a kubelet can get read-only access to kube-apiserver
-`cbr-cidr` | (Optional) The minion IP address range used for the docker container bridge.
-`cloud` | (Optional) Which IaaS platform is used to host Kubernetes, *gce*, *azure*, *aws*, *vagrant*
-`etcd_servers` | (Optional) Comma-delimited list of IP addresses the kube-apiserver and kubelet use to reach etcd.  Uses the IP of the first machine in the kubernetes_master role, or 127.0.0.1 on GCE.
-`hostnamef` | (Optional) The full host name of the machine, i.e. uname -n
-`node_ip` | (Optional) The IP address to use to address this node
-`hostname_override` | (Optional) Mapped to the kubelet hostname-override
-`network_mode` | (Optional) Networking model to use among nodes: *openvswitch*
-`networkInterfaceName` | (Optional) Networking interface to use to bind addresses, default value *eth0*
-`publicAddressOverride` | (Optional) The IP address the kube-apiserver should use to bind against for external read-only access
-`roles` | (Required) 1. `kubernetes-master` means this machine is the master in the Kubernetes cluster.  2. `kubernetes-pool` means this machine is a kubernetes-node.  Depending on the role, the Salt scripts will provision different resources on the machine.
-
-These keys may be leveraged by the Salt sls files to branch behavior.
-
-In addition, a cluster may be running a Debian based operating system or Red Hat based operating system (Centos, Fedora, RHEL, etc.).  As a result, it's important to sometimes distinguish behavior based on operating system using if branches like the following.
-
-```jinja
-{% if grains['os_family'] == 'RedHat' %}
-// something specific to a RedHat environment (Centos, Fedora, RHEL) where you may use yum, systemd, etc.
-{% else %}
-// something specific to Debian environment (apt-get, initd)
-{% endif %}
-```
-
-## Best Practices
-
-1.  When configuring default arguments for processes, it's best to avoid the use of EnvironmentFiles (Systemd in Red Hat environments) or init.d files (Debian distributions) to hold default values that should be common across operating system environments.  This helps keep our Salt template files easy to understand for editors who may not be familiar with the particulars of each distribution.
-
-## Future enhancements (Networking)
-
-Per pod IP configuration is provider-specific, so when making networking changes, it's important to sandbox these as all providers may not use the same mechanisms (iptables, openvswitch, etc.)
-
-We should define a grains.conf key that captures more specifically what network configuration environment is being used to avoid future confusion across providers.
-
-## Further reading
-
-The [cluster/saltbase](http://releases.k8s.io/release-1.2/cluster/saltbase/) tree has more details on the current SaltStack configuration.
-
-
-
-
-<!-- BEGIN MUNGE: IS_VERSIONED -->
-<!-- TAG IS_VERSIONED -->
-<!-- END MUNGE: IS_VERSIONED -->
-=======
 This file has moved to: http://kubernetes.github.io/docs/admin/salt/
->>>>>>> 7e9256b3
 
 
 <!-- BEGIN MUNGE: GENERATED_ANALYTICS -->
